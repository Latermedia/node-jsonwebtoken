--- conflicted
+++ resolved
@@ -43,11 +43,7 @@
 
 The header can be customized via the `option.header` object.
 
-<<<<<<< HEAD
-Generated JWTs will include an `iat` claim by default unless `noTimestamp` is specified.
-=======
-Generated jwts will include an `iat` (issued at) claim by default unless `noTimestamp` is specified. If `iat` is inserted in the payload, it will be used instead of the real timestamp, which can be useful if you want your JWTs to be verified by servers having a slightly backdated clock.
->>>>>>> ac7e6a6a
+Generated jwts will include an `iat` (issued at) claim by default unless `noTimestamp` is specified. If `iat` is inserted in the payload, it will be used instead of the real timestamp for calculating other things like `exp` given a timespan in `options.expiresIn`.
 
 Example
 
